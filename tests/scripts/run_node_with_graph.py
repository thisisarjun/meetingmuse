--- conflicted
+++ resolved
@@ -6,12 +6,9 @@
 from meetingmuse.graph import GraphBuilder
 from meetingmuse.llm_models.hugging_face import HuggingFaceModel
 from meetingmuse.models.node import NodeName
-<<<<<<< HEAD
 from meetingmuse.models.state import MeetingMuseBotState, UserIntent
-=======
 from meetingmuse.models.state import MeetingMuseBotState
 from meetingmuse.nodes.human_schedule_meeting_more_info_node import HumanScheduleMeetingMoreInfoNode
->>>>>>> 23cee4d5
 from meetingmuse.nodes.clarify_request_node import ClarifyRequestNode
 from meetingmuse.nodes.classify_intent_node import ClassifyIntentNode
 from meetingmuse.nodes.greeting_node import GreetingNode
@@ -75,7 +72,6 @@
     workflow.add_node("clarify_request", clarify_request_node.node_action)
     workflow.add_edge(START, "clarify_request")
     workflow.add_edge("clarify_request", END)
-<<<<<<< HEAD
     return workflow.compile()
 
 def create_schedule_meeting_test_graph():
@@ -85,8 +81,6 @@
     workflow.add_edge(START, "schedule_meeting")
     workflow.add_edge("human_interrupt_retry", END)
     return workflow.compile()
-=======
-    return workflow
 
 def create_human_schedule_meeting_more_info_test_graph():
     workflow = StateGraph(MeetingMuseBotState)
@@ -96,7 +90,6 @@
     workflow.add_edge(START, "human_schedule_meeting_more_info")
     workflow.add_edge("collecting_info", END)
     return workflow
->>>>>>> 23cee4d5
 
 def create_graph_with_all_nodes() -> GraphBuilder:
     graph_builder = GraphBuilder(
@@ -122,15 +115,11 @@
     elif node_name == NodeName.COLLECTING_INFO:
         workflow = create_collecting_info_test_graph()
     elif node_name == NodeName.CLARIFY_REQUEST:
-<<<<<<< HEAD
-        graph = create_clarify_request_test_graph()
+        workflow = create_clarify_request_test_graph()
     elif node_name == NodeName.SCHEDULE_MEETING:
-        graph = create_schedule_meeting_test_graph()
-=======
-        workflow = create_clarify_request_test_graph()    
+        workflow = create_schedule_meeting_test_graph()
     elif node_name == NodeName.HUMAN_SCHEDULE_MEETING_MORE_INFO:
         workflow = create_human_schedule_meeting_more_info_test_graph()
->>>>>>> 23cee4d5
     
     graph = workflow.compile(checkpointer=InMemorySaver())
     config = {"configurable": {"thread_id": "test"}}
@@ -146,10 +135,6 @@
     # this method draws the graph - if you want to visualize the graph,
     # draw_graph()
     # use this method, change NodeName value to test different node.
-<<<<<<< HEAD
-    # NOTE: make sure that the new node is added and helper method is
-    test_single_node(NodeName.SCHEDULE_MEETING, "I want to schedule a meeting with John Doe on 2025-08-01 at 10:00 AM for 1 hour")
-=======
     # NOTE: make sure that the new node is added and helper method is     
     try:
         result, graph, config = test_single_node(NodeName.HUMAN_SCHEDULE_MEETING_MORE_INFO, "I want to schedule a meeting with John Doe on 2025-08-01 at 10:00 AM for 1 hour")
@@ -182,4 +167,3 @@
         logger.error(f"Error: {e}")
         import traceback
         traceback.print_exc()
->>>>>>> 23cee4d5
