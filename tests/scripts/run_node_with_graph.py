--- conflicted
+++ resolved
@@ -14,12 +14,9 @@
 from meetingmuse.nodes.classify_intent_node import ClassifyIntentNode
 from meetingmuse.nodes.greeting_node import GreetingNode
 from meetingmuse.nodes.collecting_info_node import CollectingInfoNode
-<<<<<<< HEAD
 from meetingmuse.nodes.schedule_meeting_node import ScheduleMeetingNode
 from meetingmuse.nodes.human_interrupt_retry_node import HumanInterruptRetryNode
-=======
 from meetingmuse.nodes.prompt_missing_meeting_details_node import PromptMissingMeetingDetailsNode
->>>>>>> b042cd4d
 from meetingmuse.services.intent_classifier import IntentClassifier
 from meetingmuse.services.meeting_details_service import MeetingDetailsService
 from meetingmuse.services.routing_service import ConversationRouter
@@ -75,25 +72,18 @@
 
 def create_clarify_request_test_graph():
     workflow = StateGraph(MeetingMuseBotState)
-<<<<<<< HEAD
-    workflow.add_node("clarify_request", clarify_request_node.node_action)
-    workflow.add_edge(START, "clarify_request")
-    workflow.add_edge("clarify_request", END)
-    return workflow.compile()
-
-def create_schedule_meeting_test_graph():
-    workflow = StateGraph(MeetingMuseBotState)
-    workflow.add_node("schedule_meeting", schedule_meeting_node.node_action)
-    workflow.add_node("human_interrupt_retry", human_interrupt_retry_node.node_action)
-    workflow.add_edge(START, "schedule_meeting")
-    workflow.add_edge("human_interrupt_retry", END)
-    return workflow.compile()
-=======
     workflow.add_node(NodeName.CLARIFY_REQUEST, clarify_request_node.node_action)
     workflow.add_edge(START, NodeName.CLARIFY_REQUEST)
     workflow.add_edge(NodeName.CLARIFY_REQUEST, END)
     return workflow
->>>>>>> b042cd4d
+
+def create_schedule_meeting_test_graph():
+    workflow = StateGraph(MeetingMuseBotState)
+    workflow.add_node(NodeName.SCHEDULE_MEETING, schedule_meeting_node.node_action)
+    workflow.add_node(NodeName.HUMAN_INTERRUPT_RETRY, human_interrupt_retry_node.node_action)
+    workflow.add_edge(START, NodeName.SCHEDULE_MEETING)
+    workflow.add_edge(NodeName.HUMAN_INTERRUPT_RETRY, END)
+    return workflow.compile()
 
 def create_human_schedule_meeting_more_info_test_graph():
     workflow = StateGraph(MeetingMuseBotState)
@@ -104,20 +94,6 @@
     workflow.add_edge(NodeName.COLLECTING_INFO, END)
     return workflow
 
-<<<<<<< HEAD
-def create_graph_with_all_nodes() -> GraphBuilder:
-    graph_builder = GraphBuilder(
-        state=MeetingMuseBotState,
-        greeting_node=greeting_node,
-        clarify_request_node=clarify_request_node,
-        collecting_info_node=collecting_info_node,
-        schedule_meeting_node=schedule_meeting_node,
-        human_interrupt_retry_node=human_interrupt_retry_node,
-        conversation_router=conversation_router,
-        classify_intent_node=classify_intent_node,
-    )
-    return graph_builder
-=======
 def create_prompt_missing_meeting_details_test_graph():
     workflow = StateGraph(MeetingMuseBotState)
     workflow.add_node(NodeName.PROMPT_MISSING_MEETING_DETAILS, prompt_missing_meeting_details_node.node_action)
@@ -126,7 +102,6 @@
     workflow.add_edge(NodeName.PROMPT_MISSING_MEETING_DETAILS, NodeName.HUMAN_SCHEDULE_MEETING_MORE_INFO)
     workflow.add_edge(NodeName.HUMAN_SCHEDULE_MEETING_MORE_INFO, END)
     return workflow
->>>>>>> b042cd4d
 
 def test_single_node(node_name: NodeName, user_message: str):
     
