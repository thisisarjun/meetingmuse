--- conflicted
+++ resolved
@@ -4,22 +4,17 @@
 from langgraph.checkpoint.memory import InMemorySaver
 from langgraph.types import Command
 
-from meetingmuse.graph import GraphBuilder
 from meetingmuse.llm_models.hugging_face import HuggingFaceModel
 from meetingmuse.models.node import NodeName
 from meetingmuse.models.state import MeetingMuseBotState, UserIntent
-from meetingmuse.models.state import MeetingMuseBotState
 from meetingmuse.nodes.human_schedule_meeting_more_info_node import HumanScheduleMeetingMoreInfoNode
 from meetingmuse.nodes.clarify_request_node import ClarifyRequestNode
 from meetingmuse.nodes.classify_intent_node import ClassifyIntentNode
 from meetingmuse.nodes.greeting_node import GreetingNode
 from meetingmuse.nodes.collecting_info_node import CollectingInfoNode
-<<<<<<< HEAD
 from meetingmuse.nodes.prompt_missing_meeting_details_node import PromptMissingMeetingDetailsNode
-=======
 from meetingmuse.nodes.schedule_meeting_node import ScheduleMeetingNode
 from meetingmuse.nodes.human_interrupt_retry_node import HumanInterruptRetryNode
->>>>>>> 331c739f
 from meetingmuse.services.intent_classifier import IntentClassifier
 from meetingmuse.services.meeting_details_service import MeetingDetailsService
 from meetingmuse.services.routing_service import ConversationRouter
@@ -75,25 +70,18 @@
 
 def create_clarify_request_test_graph():
     workflow = StateGraph(MeetingMuseBotState)
-<<<<<<< HEAD
     workflow.add_node(NodeName.CLARIFY_REQUEST, clarify_request_node.node_action)
     workflow.add_edge(START, NodeName.CLARIFY_REQUEST)
     workflow.add_edge(NodeName.CLARIFY_REQUEST, END)
-    return workflow
-=======
-    workflow.add_node("clarify_request", clarify_request_node.node_action)
-    workflow.add_edge(START, "clarify_request")
-    workflow.add_edge("clarify_request", END)
-    return workflow.compile()
+    return workflow    
 
 def create_schedule_meeting_test_graph():
     workflow = StateGraph(MeetingMuseBotState)
-    workflow.add_node("schedule_meeting", schedule_meeting_node.node_action)
-    workflow.add_node("human_interrupt_retry", human_interrupt_retry_node.node_action)
-    workflow.add_edge(START, "schedule_meeting")
-    workflow.add_edge("human_interrupt_retry", END)
-    return workflow.compile()
->>>>>>> 331c739f
+    workflow.add_node(NodeName.SCHEDULE_MEETING, schedule_meeting_node.node_action)
+    workflow.add_node(NodeName.HUMAN_INTERRUPT_RETRY, human_interrupt_retry_node.node_action)
+    workflow.add_edge(START, NodeName.SCHEDULE_MEETING)
+    workflow.add_edge(NodeName.HUMAN_INTERRUPT_RETRY, END)
+    return workflow
 
 def create_human_schedule_meeting_more_info_test_graph():
     workflow = StateGraph(MeetingMuseBotState)
@@ -104,7 +92,6 @@
     workflow.add_edge(NodeName.COLLECTING_INFO, END)
     return workflow
 
-<<<<<<< HEAD
 def create_prompt_missing_meeting_details_test_graph():
     workflow = StateGraph(MeetingMuseBotState)
     workflow.add_node(NodeName.PROMPT_MISSING_MEETING_DETAILS, prompt_missing_meeting_details_node.node_action)
@@ -113,20 +100,6 @@
     workflow.add_edge(NodeName.PROMPT_MISSING_MEETING_DETAILS, NodeName.HUMAN_SCHEDULE_MEETING_MORE_INFO)
     workflow.add_edge(NodeName.HUMAN_SCHEDULE_MEETING_MORE_INFO, END)
     return workflow
-=======
-def create_graph_with_all_nodes() -> GraphBuilder:
-    graph_builder = GraphBuilder(
-        state=MeetingMuseBotState,
-        greeting_node=greeting_node,
-        clarify_request_node=clarify_request_node,
-        collecting_info_node=collecting_info_node,
-        schedule_meeting_node=schedule_meeting_node,
-        human_interrupt_retry_node=human_interrupt_retry_node,
-        conversation_router=conversation_router,
-        classify_intent_node=classify_intent_node,
-    )
-    return graph_builder
->>>>>>> 331c739f
 
 def test_single_node(node_name: NodeName, user_message: str):
     
