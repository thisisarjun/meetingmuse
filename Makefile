.PHONY: help install dev-install test test-verbose test-coverage clean lint format type-check run run-server build docs poetry-install poetry-update poetry-shell

# Colors for output
RED := \033[31m
GREEN := \033[32m
YELLOW := \033[33m
BLUE := \033[34m
MAGENTA := \033[35m
CYAN := \033[36m
WHITE := \033[37m
BOLD := \033[1m
RESET := \033[0m

# Default target
help:
	@echo ""
	@echo "$(BOLD)$(BLUE)MeetingMuse - Your favourite calendar bot!$(RESET)"
	@echo "$(CYAN)================================================$(RESET)"
	@echo ""
	@echo "$(BOLD)$(GREEN)Poetry & Environment:$(RESET)"
	@echo "  $(YELLOW)install$(RESET)         - Install dependencies with Poetry"
	@echo "  $(YELLOW)dev-install$(RESET)     - Install development dependencies"
	@echo "  $(YELLOW)shell$(RESET)           - Activate Poetry virtual environment"
	@echo "  $(YELLOW)update$(RESET)          - Update dependencies"
	@echo ""
	@echo "$(BOLD)$(GREEN)Testing:$(RESET)"
	@echo "  $(YELLOW)test$(RESET)            - Run tests with pytest"
	@echo "  $(YELLOW)test-verbose$(RESET)    - Run tests with verbose output"
	@echo "  $(YELLOW)test-coverage$(RESET)   - Run tests with coverage report"
	@echo ""
	@echo "$(BOLD)$(GREEN)Code Quality:$(RESET)"
	@echo "  $(YELLOW)lint$(RESET)            - Run linting checks (flake8, pylint)"
	@echo "  $(YELLOW)format$(RESET)          - Format code (black, isort)"
	@echo "  $(YELLOW)type-check$(RESET)      - Run type checking with mypy"
	@echo ""
	@echo "$(BOLD)$(GREEN)Running & Building:$(RESET)"
	@echo "  $(YELLOW)run$(RESET)             - Run the MeetingMuse CLI"
	@echo "  $(YELLOW)run-server$(RESET)      - Run the WebSocket server locally"
	@echo "  $(YELLOW)build$(RESET)           - Build the package with Poetry"
	@echo ""
	@echo "$(BOLD)$(GREEN)Maintenance:$(RESET)"
	@echo "  $(YELLOW)clean$(RESET)           - Clean up build artifacts and cache"
	@echo "  $(YELLOW)docs$(RESET)            - Generate documentation"
	@echo "  $(YELLOW)build-graph$(RESET)     - Generate graph visualization"
	@echo ""
	@echo "$(BOLD)$(GREEN)Quick Commands:$(RESET)"
	@echo "  $(YELLOW)qa$(RESET)              - Run format + lint + test"
	@echo "  $(YELLOW)dev-setup$(RESET)       - Complete development setup"
	@echo "  $(YELLOW)ci-test$(RESET)         - Run CI pipeline (coverage + lint + type-check)"
	@echo ""
	@echo "$(BOLD)$(GREEN)Debug & Development:$(RESET)"
<<<<<<< HEAD
	@echo "  $(YELLOW)build-graph$(RESET)     - Generate graph visualization"	
=======
	@echo "  $(YELLOW)debug-node$(RESET)      - Run node debugging script"
	@echo "    $(CYAN)make debug-node NODE_NAME=COLLECTING_INFO MESSAGE=\"I want to schedule a meeting\"$(RESET)"
	@echo "    $(CYAN)make debug-node NODE_NAME=HUMAN_SCHEDULE_MEETING_MORE_INFO MESSAGE=\"Schedule meeting\" INTERRUPT=1$(RESET)"
	@echo "  $(YELLOW)debug-chatbot$(RESET)   - Run chatbot debugging script"
	@echo "    $(CYAN)make debug-chatbot$(RESET) - Interactive chatbot session for testing"
>>>>>>> 96e3c5f6
	@echo ""
	@echo "$(BOLD)$(GREEN)Information:$(RESET)"
	@echo "  $(YELLOW)info$(RESET)            - Show project information"
	@echo "  $(YELLOW)poetry-show$(RESET)     - Show installed packages"
	@echo "  $(YELLOW)poetry-env-info$(RESET) - Show environment info"
	@echo ""
	@echo "$(BOLD)$(MAGENTA)Examples:$(RESET)"
	@echo "  $(CYAN)make dev-setup$(RESET)   # Set up development environment"
	@echo "  $(CYAN)make qa$(RESET)          # Quick development cycle"
	@echo "  $(CYAN)make run$(RESET)         # Start the application"
	@echo ""
	@echo "$(CYAN)================================================$(RESET)"

# Poetry dependency management
install:
	poetry install

dev-install:
	poetry install --with dev

update:
	poetry update

poetry-env:
	poetry env activate

# Testing with Poetry
test:
	poetry run pytest tests/ -v --tb=short

test-verbose:
	poetry run pytest tests/ -v --tb=long -s

test-coverage:
	poetry run pytest tests/ --cov=src/meetingmuse --cov-report=html --cov-report=term-missing

# Code quality with Poetry
lint:
	poetry run flake8 src/ tests/
	poetry run pylint src/meetingmuse/

format:
	# Remove unused imports and variables
	poetry run autoflake --remove-all-unused-imports --remove-unused-variables --in-place --recursive src/ tests/
	# Fix trailing whitespace and end-of-file issues
	poetry run pre-commit run trailing-whitespace --all-files
	poetry run pre-commit run end-of-file-fixer --all-files
	# Format code
	poetry run black src/ tests/
	poetry run isort src/ tests/

type-check:
	poetry run mypy src/meetingmuse/

# Cleanup
clean:
	find . -type f -name "*.pyc" -delete
	find . -type d -name "__pycache__" -delete
	find . -type d -name "*.egg-info" -exec rm -rf {} +
	rm -rf build/
	rm -rf dist/
	rm -rf htmlcov/
	rm -rf .coverage
	rm -rf .pytest_cache/
	rm -rf .mypy_cache/
	rm -rf .venv/

# Run application with Poetry
run:
	poetry run python src/main.py

# Run WebSocket server locally
run-server:
	poetry run python -m src.meetingmuse_server.main

# Build with Poetry
build: clean
	poetry build

# Documentation & Graph generation
build-graph:
	poetry run python tests/scripts/generate_graph.py
docs:
	@echo "Documentation generation not yet configured"
	@echo "Run: poetry add --group dev sphinx sphinx-rtd-theme"

# Development workflow
dev-setup: dev-install
	cp .env.example .env
	@echo "Development environment set up with Poetry!"
	@echo "Please edit .env with your actual values"
	@echo "Run 'make poetry-shell' to activate the virtual environment"

# CI/CD helpers
ci-test: test-coverage lint type-check

# Quick development cycle
qa: format lint test


# debug scripts - make help for more info

debug-node:
	poetry run python tests/scripts/run_node_with_graph.py --node $(NODE_NAME) --message "$(MESSAGE)" $(if $(INTERRUPT),--interrupt)

debug-chatbot:
	poetry run python tests/scripts/run_chatbot.py

# Poetry-specific commands
poetry-check:
	poetry check

poetry-show:
	poetry show

poetry-env-info:
	poetry env info

# Show project info
info:
	@echo ""
	@echo "$(BOLD)$(BLUE)📊 MeetingMuse Project Information$(RESET)"
	@echo "$(CYAN)=====================================$(RESET)"
	@echo "$(BOLD)Poetry version:$(RESET) $(shell poetry --version)"
	@echo "$(BOLD)Python version:$(RESET) $(shell poetry run python --version)"
	@echo "$(BOLD)Virtual environment:$(RESET) $(shell poetry env info --path)"
	@echo ""
	@echo "$(BOLD)$(GREEN)📁 Project structure:$(RESET)"
	@find src/ -name "*.py" | head -10
	@echo ""

# Export requirements (for compatibility)
requirements:
	poetry export -f requirements.txt --output requirements.txt --without-hashes
	poetry export -f requirements.txt --output requirements-dev.txt --with dev --without-hashes<|MERGE_RESOLUTION|>--- conflicted
+++ resolved
@@ -49,15 +49,11 @@
 	@echo "  $(YELLOW)ci-test$(RESET)         - Run CI pipeline (coverage + lint + type-check)"
 	@echo ""
 	@echo "$(BOLD)$(GREEN)Debug & Development:$(RESET)"
-<<<<<<< HEAD
-	@echo "  $(YELLOW)build-graph$(RESET)     - Generate graph visualization"	
-=======
 	@echo "  $(YELLOW)debug-node$(RESET)      - Run node debugging script"
 	@echo "    $(CYAN)make debug-node NODE_NAME=COLLECTING_INFO MESSAGE=\"I want to schedule a meeting\"$(RESET)"
 	@echo "    $(CYAN)make debug-node NODE_NAME=HUMAN_SCHEDULE_MEETING_MORE_INFO MESSAGE=\"Schedule meeting\" INTERRUPT=1$(RESET)"
 	@echo "  $(YELLOW)debug-chatbot$(RESET)   - Run chatbot debugging script"
 	@echo "    $(CYAN)make debug-chatbot$(RESET) - Interactive chatbot session for testing"
->>>>>>> 96e3c5f6
 	@echo ""
 	@echo "$(BOLD)$(GREEN)Information:$(RESET)"
 	@echo "  $(YELLOW)info$(RESET)            - Show project information"
