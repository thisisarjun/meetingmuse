repos:
  - repo: https://github.com/pre-commit/pre-commit-hooks
    rev: v4.4.0
    hooks:
      - id: trailing-whitespace
      - id: end-of-file-fixer

  - repo: https://github.com/psf/black
    rev: 23.12.1
    hooks:
      - id: black

  - repo: https://github.com/pycqa/isort
    rev: 5.13.2
    hooks:
      - id: isort

  - repo: https://github.com/PyCQA/autoflake
    rev: v2.2.1
    hooks:
      - id: autoflake
        args: [--remove-all-unused-imports, --remove-unused-variables, --in-place]

  - repo: https://github.com/pycqa/flake8
    rev: 6.1.0
    hooks:
      - id: flake8

  - repo: https://github.com/Yelp/detect-secrets
    rev: v1.5.0
    hooks:
      - id: detect-secrets
        args: ['--baseline', '.secrets.baseline']

  - repo: local
    hooks:
      - id: mypy
<<<<<<< HEAD
        exclude: ^tests/
=======
        name: mypy
        entry: poetry run mypy src/meetingmuse/
        language: system
        pass_filenames: false
        always_run: true
>>>>>>> d560f77f

  - repo: local
    hooks:
      - id: pytest
        name: pytest
<<<<<<< HEAD
        entry: poetry run pytest
        language: system
        types: [python]
        pass_filenames: false
        always_run: true
        args: [--tb=short]
=======
        entry: poetry run pytest tests/ -x --tb=short
        language: system
        pass_filenames: false
        always_run: true
>>>>>>> d560f77f
<|MERGE_RESOLUTION|>--- conflicted
+++ resolved
@@ -35,30 +35,19 @@
   - repo: local
     hooks:
       - id: mypy
-<<<<<<< HEAD
+        name: mypy
+        entry: poetry run mypy
+        language: system
+        always_run: true
         exclude: ^tests/
-=======
-        name: mypy
-        entry: poetry run mypy src/meetingmuse/
-        language: system
-        pass_filenames: false
-        always_run: true
->>>>>>> d560f77f
+        types: [python]
+
 
   - repo: local
     hooks:
       - id: pytest
         name: pytest
-<<<<<<< HEAD
-        entry: poetry run pytest
-        language: system
-        types: [python]
-        pass_filenames: false
-        always_run: true
-        args: [--tb=short]
-=======
         entry: poetry run pytest tests/ -x --tb=short
         language: system
         pass_filenames: false
-        always_run: true
->>>>>>> d560f77f
+        always_run: true