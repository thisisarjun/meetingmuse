#!/usr/bin/env python3
"""
MeetingMuse CLI Entry Point
"""

from meetingmuse.utils import Logger


def main() -> None:
    """Main entry point for the MeetingMuse CLI."""
    logger: Logger = Logger()
<<<<<<< HEAD
    logger.info("Welcome to MeetingMuse - Your favourite calendar bot!")    
=======
    logger.info("Welcome to MeetingMuse - Your favourite calendar bot!")
>>>>>>> d845599a
    # TODO: Implement CLI interface


if __name__ == "__main__":
    main()<|MERGE_RESOLUTION|>--- conflicted
+++ resolved
@@ -9,11 +9,7 @@
 def main() -> None:
     """Main entry point for the MeetingMuse CLI."""
     logger: Logger = Logger()
-<<<<<<< HEAD
-    logger.info("Welcome to MeetingMuse - Your favourite calendar bot!")    
-=======
     logger.info("Welcome to MeetingMuse - Your favourite calendar bot!")
->>>>>>> d845599a
     # TODO: Implement CLI interface
 
 
