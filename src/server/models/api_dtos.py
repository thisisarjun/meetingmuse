--- conflicted
+++ resolved
@@ -19,93 +19,6 @@
     )
 
 
-<<<<<<< HEAD
-class BroadcastResponse(BaseModel):
-    """Response model for broadcast operations"""
-
-    success: bool = Field(..., description="Whether the broadcast was successful")
-    message: str = Field(..., description="Status message")
-    clients_notified: int = Field(
-        ..., description="Number of clients that received the message"
-    )
-    timestamp: datetime = Field(..., description="When the broadcast was sent")
-
-
-class ConnectionInfo(BaseModel):
-    """Information about a single WebSocket connection"""
-
-    client_id: str = Field(..., description="Unique client identifier")
-    connected_at: datetime = Field(..., description="Connection timestamp")
-    last_activity: datetime = Field(..., description="Last activity timestamp")
-    messages_sent: int = Field(..., description="Number of messages sent by client")
-    messages_received: int = Field(
-        ..., description="Number of messages received from client"
-    )
-
-
-class ConnectionsResponse(BaseModel):
-    """Response model for connections information"""
-
-    total_connections: int = Field(
-        ..., description="Total number of active connections"
-    )
-    connections: List[ConnectionInfo] = Field(
-        ..., description="List of active connections"
-    )
-    timestamp: datetime = Field(..., description="When the data was retrieved")
-
-
-class SystemStatistics(BaseModel):
-    """System statistics model"""
-
-    total_connections: int = Field(..., description="Total active connections")
-    total_messages: int = Field(..., description="Total messages processed")
-    uptime_seconds: float = Field(..., description="Server uptime in seconds")
-    memory_usage_mb: float = Field(..., description="Memory usage in MB")
-    cpu_usage_percent: float = Field(..., description="CPU usage percentage")
-    active_conversations: int = Field(..., description="Number of active conversations")
-    timestamp: datetime = Field(..., description="When the statistics were collected")
-
-
-class CleanupResponse(BaseModel):
-    """Response model for cleanup operations"""
-
-    success: bool = Field(..., description="Whether the cleanup was successful")
-    connections_closed: int = Field(
-        ..., description="Number of connections that were closed"
-    )
-    conversations_cleared: int = Field(
-        ..., description="Number of conversations that were cleared"
-    )
-    message: str = Field(..., description="Cleanup status message")
-    timestamp: datetime = Field(..., description="When the cleanup was performed")
-
-
-class HealthStatus(BaseModel):
-    """Health status model"""
-
-    status: str = Field(..., description="Overall health status", examples=["healthy"])
-    timestamp: datetime = Field(..., description="Health check timestamp")
-
-
-class SystemMetrics(BaseModel):
-    """System metrics model"""
-
-    health_status: str = Field(..., description="Overall health status")
-    active_connections: int = Field(
-        ..., description="Number of active WebSocket connections"
-    )
-    total_messages_processed: int = Field(..., description="Total messages processed")
-    memory_usage: Dict[str, float] = Field(..., description="Memory usage statistics")
-    cpu_usage: float = Field(..., description="CPU usage percentage")
-    uptime_seconds: float = Field(..., description="Server uptime in seconds")
-    langgraph_status: str = Field(..., description="LangGraph processor status")
-    streaming_handler_status: str = Field(..., description="Streaming handler status")
-    timestamp: datetime = Field(..., description="When the metrics were collected")
-
-
-=======
->>>>>>> 29af4095
 class ErrorResponse(BaseModel):
     """Standard error response model"""
 
