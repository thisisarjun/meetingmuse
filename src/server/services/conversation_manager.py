"""
Conversation Manager for WebSocket Server
Handles conversation state and recovery for WebSocket connections
"""
from datetime import datetime
from typing import Dict

from common.logger.logger import Logger
from meetingmuse.graph.graph_message_processor import GraphMessageProcessor
from server.models.conversation import ActiveConversation, ConversationStatus


class ConversationManager:
    """Manages conversation state and recovery for WebSocket connections"""

    def __init__(
        self, logger: Logger, message_processor: GraphMessageProcessor
    ) -> None:
        self.logger = logger
        self.message_processor = message_processor
        self.active_conversations: Dict[str, ActiveConversation] = {}

<<<<<<< HEAD
    async def initialize_conversation(
        self, client_id: str, session_id: Optional[str] = None
    ) -> bool:
=======
    def initialize_conversation(self, client_id: str) -> bool:
>>>>>>> 29af4095
        """
        Initialize conversation state for a new client

        Args:
            client_id: Client identifier
            session_id: Optional OAuth session ID for authenticated conversations

        Returns:
            True if initialization successful, False otherwise
        """
        try:
            if client_id not in self.active_conversations:
<<<<<<< HEAD
                self.active_conversations[client_id] = {
                    "started_at": datetime.now().isoformat(),
                    "last_activity": datetime.now().isoformat(),
                    "message_count": 0,
                    "status": "active",
                    "session_id": session_id,
                    "authenticated": session_id is not None,
                }
                logger.info(f"Initialized conversation for client {client_id}")
=======
                # TODO: conversation status has to be pydantic model
                self.active_conversations[client_id] = ActiveConversation(
                    started_at=datetime.now().isoformat(),
                    last_activity=datetime.now().isoformat(),
                    message_count=0,
                    status=ConversationStatus.ACTIVE,
                )
                self.logger.info(f"Initialized conversation for client {client_id}")
>>>>>>> 29af4095

            return True

        except Exception as e:
            self.logger.error(
                f"Failed to initialize conversation for client {client_id}: {str(e)}"
            )
            return False

    async def handle_reconnection(self, client_id: str) -> bool:
        """
        Handle conversation recovery after reconnection

        Args:
            client_id: Client identifier

        Returns:
            True if conversation recovered, False otherwise
        """
        try:
            # Get current conversation state from LangGraph
            has_conversation = await self.message_processor.get_conversation_state(
                client_id
            )
            if has_conversation:
                # Update conversation metadata
                if client_id in self.active_conversations:
                    self.active_conversations[
                        client_id
                    ].last_activity = datetime.now().isoformat()
                    self.active_conversations[
                        client_id
                    ].status = ConversationStatus.RESUMED

                self.logger.info(f"Conversation recovered for client {client_id}")
                return True

            # No existing conversation found
            return False

        except Exception as e:
            self.logger.error(
                f"Error handling reconnection for client {client_id}: {str(e)}"
            )
            return False

    def update_conversation_activity(self, client_id: str) -> None:
        """
        Update conversation activity timestamp

        Args:
            client_id: Client identifier
        """
        if client_id in self.active_conversations:
            self.active_conversations[
                client_id
            ].last_activity = datetime.now().isoformat()
            self.active_conversations[client_id].message_count += 1

    async def end_conversation(self, client_id: str) -> None:
        """
        Mark conversation as ended and cleanup

        Args:
            client_id: Client identifier
        """
        try:
            if client_id in self.active_conversations:
                self.active_conversations[client_id].status = ConversationStatus.ENDED
                self.active_conversations[
                    client_id
                ].ended_at = datetime.now().isoformat()

                # Optional: Remove old conversations after some time
                # For now, we'll keep them for potential analysis

                self.logger.info(f"Conversation ended for client {client_id}")

        except Exception as e:
            self.logger.error(
                f"Error ending conversation for client {client_id}: {str(e)}"
            )<|MERGE_RESOLUTION|>--- conflicted
+++ resolved
@@ -3,7 +3,7 @@
 Handles conversation state and recovery for WebSocket connections
 """
 from datetime import datetime
-from typing import Dict
+from typing import Dict, Optional
 
 from common.logger.logger import Logger
 from meetingmuse.graph.graph_message_processor import GraphMessageProcessor
@@ -20,13 +20,9 @@
         self.message_processor = message_processor
         self.active_conversations: Dict[str, ActiveConversation] = {}
 
-<<<<<<< HEAD
-    async def initialize_conversation(
+    def initialize_conversation(
         self, client_id: str, session_id: Optional[str] = None
     ) -> bool:
-=======
-    def initialize_conversation(self, client_id: str) -> bool:
->>>>>>> 29af4095
         """
         Initialize conversation state for a new client
 
@@ -39,26 +35,15 @@
         """
         try:
             if client_id not in self.active_conversations:
-<<<<<<< HEAD
-                self.active_conversations[client_id] = {
-                    "started_at": datetime.now().isoformat(),
-                    "last_activity": datetime.now().isoformat(),
-                    "message_count": 0,
-                    "status": "active",
-                    "session_id": session_id,
-                    "authenticated": session_id is not None,
-                }
-                logger.info(f"Initialized conversation for client {client_id}")
-=======
-                # TODO: conversation status has to be pydantic model
                 self.active_conversations[client_id] = ActiveConversation(
                     started_at=datetime.now().isoformat(),
                     last_activity=datetime.now().isoformat(),
                     message_count=0,
                     status=ConversationStatus.ACTIVE,
+                    session_id=session_id,
+                    authenticated=session_id is not None,
                 )
                 self.logger.info(f"Initialized conversation for client {client_id}")
->>>>>>> 29af4095
 
             return True
 
