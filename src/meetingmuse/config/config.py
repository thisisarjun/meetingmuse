import os
from typing import Optional
<<<<<<< HEAD
=======

>>>>>>> d845599a
from dotenv import load_dotenv

# Load environment variables from .env file
load_dotenv()


class Config:
    """Configuration class for MeetingMuse."""
<<<<<<< HEAD
    
    HUGGINGFACE_API_TOKEN: Optional[str] = os.getenv("HUGGINGFACE_API_TOKEN")
    
=======

    HUGGINGFACE_API_TOKEN: Optional[str] = os.getenv("HUGGINGFACE_API_TOKEN")

>>>>>>> d845599a
    @classmethod
    def validate(cls) -> None:
        """Validate that all required environment variables are set."""
        if not cls.HUGGINGFACE_API_TOKEN:
            raise ValueError("HUGGINGFACE_API_TOKEN is required but not set")


# Create a singleton instance
<<<<<<< HEAD
config: Config = Config() 
=======
config: Config = Config()
>>>>>>> d845599a
<|MERGE_RESOLUTION|>--- conflicted
+++ resolved
@@ -1,9 +1,6 @@
 import os
 from typing import Optional
-<<<<<<< HEAD
-=======
 
->>>>>>> d845599a
 from dotenv import load_dotenv
 
 # Load environment variables from .env file
@@ -12,15 +9,9 @@
 
 class Config:
     """Configuration class for MeetingMuse."""
-<<<<<<< HEAD
-    
-    HUGGINGFACE_API_TOKEN: Optional[str] = os.getenv("HUGGINGFACE_API_TOKEN")
-    
-=======
 
     HUGGINGFACE_API_TOKEN: Optional[str] = os.getenv("HUGGINGFACE_API_TOKEN")
 
->>>>>>> d845599a
     @classmethod
     def validate(cls) -> None:
         """Validate that all required environment variables are set."""
@@ -29,8 +20,4 @@
 
 
 # Create a singleton instance
-<<<<<<< HEAD
-config: Config = Config() 
-=======
-config: Config = Config()
->>>>>>> d845599a
+config: Config = Config()