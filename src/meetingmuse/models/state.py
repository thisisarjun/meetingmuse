--- conflicted
+++ resolved
@@ -34,10 +34,6 @@
     
     # Information about the meeting being scheduled
     meeting_details: MeetingFindings = Field(default_factory=MeetingFindings)
-<<<<<<< HEAD
-    
-=======
 
     # Whether the human input has been processed
-    setup_human_input: Optional[bool] = False
->>>>>>> 23cee4d5
+    setup_human_input: Optional[bool] = False