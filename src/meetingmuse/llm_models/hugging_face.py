--- conflicted
+++ resolved
@@ -4,10 +4,6 @@
 
 
 class HuggingFaceModel:
-<<<<<<< HEAD
-    
-=======
->>>>>>> d845599a
     model_name: str
     llm: HuggingFaceEndpoint
 
@@ -15,23 +11,8 @@
         self.model_name = model_name
         self.llm = HuggingFaceEndpoint(
             repo_id=self.model_name,
-            model=self.model_name,
             huggingfacehub_api_token=config.HUGGINGFACE_API_TOKEN,
         )
-<<<<<<< HEAD
-    
-    @property
-    def chat_model(self) -> ChatHuggingFace:
-        return ChatHuggingFace(
-            llm=self.llm
-        )
-    
-        
-
-
-
-=======
->>>>>>> d845599a
 
     @property
     def chat_model(self) -> ChatHuggingFace:
