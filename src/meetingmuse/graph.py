--- conflicted
+++ resolved
@@ -11,13 +11,10 @@
 from meetingmuse.nodes.classify_intent_node import ClassifyIntentNode
 from meetingmuse.nodes.greeting_node import GreetingNode
 from meetingmuse.nodes.collecting_info_node import CollectingInfoNode
-<<<<<<< HEAD
 from meetingmuse.nodes.schedule_meeting_node import ScheduleMeetingNode
 from meetingmuse.nodes.human_interrupt_retry_node import HumanInterruptRetryNode
-=======
 from meetingmuse.nodes.human_schedule_meeting_more_info_node import HumanScheduleMeetingMoreInfoNode
 from meetingmuse.nodes.prompt_missing_meeting_details_node import PromptMissingMeetingDetailsNode
->>>>>>> b042cd4d
 from meetingmuse.services.routing_service import ConversationRouter
 
 
@@ -50,13 +47,10 @@
         graph_builder.add_node(self.classify_intent_node.node_name, self.classify_intent_node.node_action)
         graph_builder.add_node(self.clarify_request_node.node_name, self.clarify_request_node.node_action)
         graph_builder.add_node(self.collecting_info_node.node_name, self.collecting_info_node.node_action)
-<<<<<<< HEAD
         graph_builder.add_node(self.schedule_meeting_node.node_name, self.schedule_meeting_node.node_action)
         graph_builder.add_node(self.human_interrupt_retry_node.node_name, self.human_interrupt_retry_node.node_action)
-=======
         graph_builder.add_node(self.prompt_missing_meeting_details_node.node_name, self.prompt_missing_meeting_details_node.node_action)
         graph_builder.add_node(self.human_schedule_meeting_more_info_node.node_name, self.human_schedule_meeting_more_info_node.node_action)
->>>>>>> b042cd4d
 
         graph_builder.add_edge(START, self.classify_intent_node.node_name)
         # add conditional route using the routing service
@@ -73,37 +67,24 @@
             self.collecting_info_node.node_name,
             self.collecting_info_node.get_next_node_name,
             {
-<<<<<<< HEAD
                 NodeName.COLLECTING_INFO: NodeName.COLLECTING_INFO,
-                NodeName.SCHEDULE_MEETING: NodeName.SCHEDULE_MEETING,
+                NodeName.PROMPT_MISSING_MEETING_DETAILS: NodeName.PROMPT_MISSING_MEETING_DETAILS,
             }
         )
-        # Simple edges to END for completion (nodes handle their own routing via Command)
-=======
-                # TODO: should go to schedule meeting node
-                NodeName.END: END,
-                NodeName.PROMPT_MISSING_MEETING_DETAILS: NodeName.PROMPT_MISSING_MEETING_DETAILS,
-            }
-        )        
         graph_builder.add_conditional_edges(self.prompt_missing_meeting_details_node.node_name, self.prompt_missing_meeting_details_node.get_next_node, {
             NodeName.END: END,
             NodeName.HUMAN_SCHEDULE_MEETING_MORE_INFO: self.human_schedule_meeting_more_info_node.node_name,
         })
         graph_builder.add_edge(self.human_schedule_meeting_more_info_node.node_name, self.collecting_info_node.node_name)
         # Add edges to END for completion
->>>>>>> b042cd4d
         graph_builder.add_edge(self.greeting_node.node_name, END)
         graph_builder.add_edge(self.clarify_request_node.node_name, END)
         graph_builder.add_edge(self.schedule_meeting_node.node_name, END)
         graph_builder.add_edge(self.human_interrupt_retry_node.node_name, END)
         
         return graph_builder.compile(
-<<<<<<< HEAD
-            interrupt_after=[NodeName.COLLECTING_INFO, NodeName.HUMAN_INTERRUPT_RETRY],
-            checkpointer=MemorySaver()
-=======
+            interrupt_after=[NodeName.HUMAN_INTERRUPT_RETRY],
             checkpointer=InMemorySaver()
->>>>>>> b042cd4d
         )
     
     def draw_graph(self) -> None:
