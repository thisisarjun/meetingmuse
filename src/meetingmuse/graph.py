--- conflicted
+++ resolved
@@ -12,20 +12,15 @@
 from meetingmuse.nodes.clarify_request_node import ClarifyRequestNode
 from meetingmuse.nodes.classify_intent_node import ClassifyIntentNode
 from meetingmuse.nodes.collecting_info_node import CollectingInfoNode
-<<<<<<< HEAD
 from meetingmuse.nodes.greeting_node import GreetingNode
+from meetingmuse.nodes.human_interrupt_retry_node import HumanInterruptRetryNode
 from meetingmuse.nodes.human_schedule_meeting_more_info_node import (
     HumanScheduleMeetingMoreInfoNode,
 )
 from meetingmuse.nodes.prompt_missing_meeting_details_node import (
     PromptMissingMeetingDetailsNode,
 )
-=======
 from meetingmuse.nodes.schedule_meeting_node import ScheduleMeetingNode
-from meetingmuse.nodes.human_interrupt_retry_node import HumanInterruptRetryNode
-from meetingmuse.nodes.human_schedule_meeting_more_info_node import HumanScheduleMeetingMoreInfoNode
-from meetingmuse.nodes.prompt_missing_meeting_details_node import PromptMissingMeetingDetailsNode
->>>>>>> 5daedc85
 from meetingmuse.services.routing_service import ConversationRouter
 
 
@@ -64,19 +59,6 @@
             human_schedule_meeting_more_info_node
         )
         self.prompt_missing_meeting_details_node = prompt_missing_meeting_details_node
-<<<<<<< HEAD
-=======
-    def build(self) -> StateGraph:
-        graph_builder = StateGraph(self.state)
-        graph_builder.add_node(self.greeting_node.node_name, self.greeting_node.node_action)
-        graph_builder.add_node(self.classify_intent_node.node_name, self.classify_intent_node.node_action)
-        graph_builder.add_node(self.clarify_request_node.node_name, self.clarify_request_node.node_action)
-        graph_builder.add_node(self.collecting_info_node.node_name, self.collecting_info_node.node_action)
-        graph_builder.add_node(self.schedule_meeting_node.node_name, self.schedule_meeting_node.node_action)
-        graph_builder.add_node(self.human_interrupt_retry_node.node_name, self.human_interrupt_retry_node.node_action)
-        graph_builder.add_node(self.prompt_missing_meeting_details_node.node_name, self.prompt_missing_meeting_details_node.node_action)
-        graph_builder.add_node(self.human_schedule_meeting_more_info_node.node_name, self.human_schedule_meeting_more_info_node.node_action)
->>>>>>> 5daedc85
 
     def build(self) -> Any:
         graph_builder: StateGraph = StateGraph(self.state)
@@ -117,7 +99,6 @@
             {
                 NodeName.COLLECTING_INFO: NodeName.COLLECTING_INFO,
                 NodeName.PROMPT_MISSING_MEETING_DETAILS: NodeName.PROMPT_MISSING_MEETING_DETAILS,
-<<<<<<< HEAD
             },
         )
         graph_builder.add_conditional_edges(
@@ -135,29 +116,14 @@
         # Add edges to END for completion
         graph_builder.add_edge(self.greeting_node.node_name, END)
         graph_builder.add_edge(self.clarify_request_node.node_name, END)
-
-        return graph_builder.compile(checkpointer=InMemorySaver())
-
-=======
-            }
-        )
-        graph_builder.add_conditional_edges(self.prompt_missing_meeting_details_node.node_name, self.prompt_missing_meeting_details_node.get_next_node, {
-            NodeName.END: END,
-            NodeName.HUMAN_SCHEDULE_MEETING_MORE_INFO: self.human_schedule_meeting_more_info_node.node_name,
-        })
-        graph_builder.add_edge(self.human_schedule_meeting_more_info_node.node_name, self.collecting_info_node.node_name)
-        # Add edges to END for completion
-        graph_builder.add_edge(self.greeting_node.node_name, END)
-        graph_builder.add_edge(self.clarify_request_node.node_name, END)
         graph_builder.add_edge(self.schedule_meeting_node.node_name, END)
         graph_builder.add_edge(self.human_interrupt_retry_node.node_name, END)
-        
+
         return graph_builder.compile(
             interrupt_after=[NodeName.HUMAN_INTERRUPT_RETRY],
-            checkpointer=InMemorySaver()
+            checkpointer=InMemorySaver(),
         )
-    
->>>>>>> 5daedc85
+
     def draw_graph(self) -> None:
         try:
             graph: Any = self.build()
