--- conflicted
+++ resolved
@@ -95,12 +95,9 @@
             self.human_interrupt_retry_node.node_name,
             self.human_interrupt_retry_node.node_action,
         )
-<<<<<<< HEAD
-=======
         graph_builder.add_node(self.end_node.node_name, self.end_node.node_action)
 
         # Edges
->>>>>>> f45825c5
         graph_builder.add_edge(START, self.classify_intent_node.node_name)
         # add conditional route using the routing service
         graph_builder.add_conditional_edges(
