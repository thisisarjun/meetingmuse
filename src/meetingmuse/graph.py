--- conflicted
+++ resolved
@@ -11,13 +11,10 @@
 from meetingmuse.nodes.classify_intent_node import ClassifyIntentNode
 from meetingmuse.nodes.greeting_node import GreetingNode
 from meetingmuse.nodes.collecting_info_node import CollectingInfoNode
-<<<<<<< HEAD
+from meetingmuse.nodes.human_interrupt_retry_node import HumanInterruptRetryNode
 from meetingmuse.nodes.human_schedule_meeting_more_info_node import HumanScheduleMeetingMoreInfoNode
 from meetingmuse.nodes.prompt_missing_meeting_details_node import PromptMissingMeetingDetailsNode
-=======
 from meetingmuse.nodes.schedule_meeting_node import ScheduleMeetingNode
-from meetingmuse.nodes.human_interrupt_retry_node import HumanInterruptRetryNode
->>>>>>> 331c739f
 from meetingmuse.services.routing_service import ConversationRouter
 
 
@@ -50,13 +47,8 @@
         graph_builder.add_node(self.classify_intent_node.node_name, self.classify_intent_node.node_action)
         graph_builder.add_node(self.clarify_request_node.node_name, self.clarify_request_node.node_action)
         graph_builder.add_node(self.collecting_info_node.node_name, self.collecting_info_node.node_action)
-<<<<<<< HEAD
         graph_builder.add_node(self.prompt_missing_meeting_details_node.node_name, self.prompt_missing_meeting_details_node.node_action)
         graph_builder.add_node(self.human_schedule_meeting_more_info_node.node_name, self.human_schedule_meeting_more_info_node.node_action)
-=======
-        graph_builder.add_node(self.schedule_meeting_node.node_name, self.schedule_meeting_node.node_action)
-        graph_builder.add_node(self.human_interrupt_retry_node.node_name, self.human_interrupt_retry_node.node_action)
->>>>>>> 331c739f
 
         graph_builder.add_edge(START, self.classify_intent_node.node_name)
         # add conditional route using the routing service
@@ -73,7 +65,6 @@
             self.collecting_info_node.node_name,
             self.collecting_info_node.get_next_node_name,
             {
-<<<<<<< HEAD
                 # TODO: should go to schedule meeting node
                 NodeName.END: END,
                 NodeName.PROMPT_MISSING_MEETING_DETAILS: NodeName.PROMPT_MISSING_MEETING_DETAILS,
@@ -85,25 +76,13 @@
         })
         graph_builder.add_edge(self.human_schedule_meeting_more_info_node.node_name, self.collecting_info_node.node_name)
         # Add edges to END for completion
-=======
-                NodeName.COLLECTING_INFO: NodeName.COLLECTING_INFO,
-                NodeName.SCHEDULE_MEETING: NodeName.SCHEDULE_MEETING,
-            }
-        )
-        # Simple edges to END for completion (nodes handle their own routing via Command)
->>>>>>> 331c739f
         graph_builder.add_edge(self.greeting_node.node_name, END)
         graph_builder.add_edge(self.clarify_request_node.node_name, END)
         graph_builder.add_edge(self.schedule_meeting_node.node_name, END)
         graph_builder.add_edge(self.human_interrupt_retry_node.node_name, END)
         
         return graph_builder.compile(
-<<<<<<< HEAD
             checkpointer=InMemorySaver()
-=======
-            interrupt_after=[NodeName.COLLECTING_INFO, NodeName.HUMAN_INTERRUPT_RETRY],
-            checkpointer=MemorySaver()
->>>>>>> 331c739f
         )
     
     def draw_graph(self) -> None:
