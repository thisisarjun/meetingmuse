<<<<<<< HEAD
from typing import Optional, Dict, Any
from langchain_core.messages import HumanMessage, AIMessage
from langgraph.graph import StateGraph, START, END
from langchain_core.output_parsers import StrOutputParser
from langchain_core.prompts import ChatPromptTemplate
from langchain_core.runnables import Runnable
=======
from typing import Any, Dict, Optional

from langchain_core.messages import AIMessage, HumanMessage
from langchain_core.output_parsers import StrOutputParser
from langchain_core.prompts import ChatPromptTemplate
from langchain_core.runnables import Runnable

>>>>>>> d845599a
from meetingmuse.llm_models.hugging_face import HuggingFaceModel
from meetingmuse.models.node import NodeName
from meetingmuse.models.state import MeetingMuseBotState
from meetingmuse.nodes.base_node import BaseNode
from meetingmuse.prompts.greeting_prompt import GREETING_PROMPT



class GreetingNode(BaseNode):
    model: HuggingFaceModel
    parser: StrOutputParser
    prompt: ChatPromptTemplate
    chain: Runnable[Dict[str, Any], str]

<<<<<<< HEAD
    model: HuggingFaceModel
    parser: StrOutputParser
    prompt: ChatPromptTemplate
    chain: Runnable[Dict[str, Any], str]

=======
>>>>>>> d845599a
    def __init__(self, model: HuggingFaceModel) -> None:
        self.model = model
        self.parser = StrOutputParser()
        self.prompt = ChatPromptTemplate.from_messages(
            [
                ("system", GREETING_PROMPT),
                ("user", "user message: {user_message}"),
            ]
        )
        self.chain = self.prompt | self.model.chat_model | self.parser

    def node_action(self, state: MeetingMuseBotState) -> MeetingMuseBotState:
        last_human_message: Optional[HumanMessage] = None
        for message in reversed(state.messages):
            if isinstance(message, HumanMessage):
                last_human_message = message
                break

        if last_human_message:
<<<<<<< HEAD
            response: str = self.chain.invoke({"user_message": last_human_message.content})
=======
            response: str = self.chain.invoke(
                {"user_message": last_human_message.content}
            )
>>>>>>> d845599a
            state.messages.append(AIMessage(content=response))

        return state

    @property
    def node_name(self) -> NodeName:
        return NodeName.GREETING<|MERGE_RESOLUTION|>--- conflicted
+++ resolved
@@ -1,11 +1,3 @@
-<<<<<<< HEAD
-from typing import Optional, Dict, Any
-from langchain_core.messages import HumanMessage, AIMessage
-from langgraph.graph import StateGraph, START, END
-from langchain_core.output_parsers import StrOutputParser
-from langchain_core.prompts import ChatPromptTemplate
-from langchain_core.runnables import Runnable
-=======
 from typing import Any, Dict, Optional
 
 from langchain_core.messages import AIMessage, HumanMessage
@@ -13,13 +5,11 @@
 from langchain_core.prompts import ChatPromptTemplate
 from langchain_core.runnables import Runnable
 
->>>>>>> d845599a
 from meetingmuse.llm_models.hugging_face import HuggingFaceModel
 from meetingmuse.models.node import NodeName
 from meetingmuse.models.state import MeetingMuseBotState
 from meetingmuse.nodes.base_node import BaseNode
 from meetingmuse.prompts.greeting_prompt import GREETING_PROMPT
-
 
 
 class GreetingNode(BaseNode):
@@ -28,14 +18,6 @@
     prompt: ChatPromptTemplate
     chain: Runnable[Dict[str, Any], str]
 
-<<<<<<< HEAD
-    model: HuggingFaceModel
-    parser: StrOutputParser
-    prompt: ChatPromptTemplate
-    chain: Runnable[Dict[str, Any], str]
-
-=======
->>>>>>> d845599a
     def __init__(self, model: HuggingFaceModel) -> None:
         self.model = model
         self.parser = StrOutputParser()
@@ -55,13 +37,9 @@
                 break
 
         if last_human_message:
-<<<<<<< HEAD
-            response: str = self.chain.invoke({"user_message": last_human_message.content})
-=======
             response: str = self.chain.invoke(
                 {"user_message": last_human_message.content}
             )
->>>>>>> d845599a
             state.messages.append(AIMessage(content=response))
 
         return state
