--- conflicted
+++ resolved
@@ -1,33 +1,19 @@
 from langchain_core.messages import BaseMessage, HumanMessage
 
 from meetingmuse.models.node import NodeName
-<<<<<<< HEAD
-from meetingmuse.services.intent_classifier import IntentClassifier
-=======
->>>>>>> d845599a
 from meetingmuse.models.state import MeetingMuseBotState, UserIntent
 from meetingmuse.nodes.base_node import BaseNode
 from meetingmuse.services.intent_classifier import IntentClassifier
 
 
 class ClassifyIntentNode(BaseNode):
-<<<<<<< HEAD
-    
-=======
->>>>>>> d845599a
     intent_classifier: IntentClassifier
 
     def __init__(self, intent_classifier: IntentClassifier) -> None:
         self.intent_classifier = intent_classifier
-<<<<<<< HEAD
-        
-    def node_action(self, state: MeetingMuseBotState) -> MeetingMuseBotState:
-        last_message: HumanMessage = state.messages[-1]
-=======
 
     def node_action(self, state: MeetingMuseBotState) -> MeetingMuseBotState:
         last_message: BaseMessage = state.messages[-1]
->>>>>>> d845599a
 
         if isinstance(last_message, HumanMessage):
             # Handle both string and complex content types
@@ -36,11 +22,6 @@
                 message_text = content
             else:
                 message_text = str(content)
-<<<<<<< HEAD
-            
-=======
-
->>>>>>> d845599a
             intent: UserIntent = self.intent_classifier.classify(message_text)
             state.user_intent = intent
 
