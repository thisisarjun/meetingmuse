<<<<<<< HEAD
from typing import Optional, Dict, Any
from meetingmuse.llm_models.hugging_face import HuggingFaceModel
from meetingmuse.models.node import NodeName
from meetingmuse.models.state import MeetingMuseBotState
from langchain_core.prompts import ChatPromptTemplate
from langchain_core.output_parsers import StrOutputParser
from langchain_core.messages import HumanMessage, AIMessage
from langchain_core.runnables import Runnable
from meetingmuse.prompts.clarify_request_prompt import CLARIFY_REQUEST_PROMPT
=======
from typing import Any, Dict, Optional

from langchain_core.messages import AIMessage, HumanMessage
from langchain_core.output_parsers import StrOutputParser
from langchain_core.prompts import ChatPromptTemplate
from langchain_core.runnables import Runnable

from meetingmuse.llm_models.hugging_face import HuggingFaceModel
from meetingmuse.models.node import NodeName
from meetingmuse.models.state import MeetingMuseBotState
>>>>>>> d845599a
from meetingmuse.nodes.base_node import BaseNode
from meetingmuse.prompts.clarify_request_prompt import CLARIFY_REQUEST_PROMPT


class ClarifyRequestNode(BaseNode):
    model: HuggingFaceModel
    prompt: ChatPromptTemplate
    parser: StrOutputParser
    chain: Runnable[Dict[str, Any], str]

<<<<<<< HEAD
    model: HuggingFaceModel
    prompt: ChatPromptTemplate
    parser: StrOutputParser
    chain: Runnable[Dict[str, Any], str]

=======
>>>>>>> d845599a
    def __init__(self, model: HuggingFaceModel) -> None:
        self.model = model
        self.prompt = ChatPromptTemplate.from_messages(
            [
                ("system", CLARIFY_REQUEST_PROMPT),
                ("user", "user message: {user_message}"),
            ]
        )
        self.parser = StrOutputParser()
        self.chain = self.prompt | self.model.chat_model | self.parser

    def node_action(self, state: MeetingMuseBotState) -> MeetingMuseBotState:
        last_human_message: Optional[HumanMessage] = None
        for message in reversed(state.messages):
            if isinstance(message, HumanMessage):
                last_human_message = message
                break

        if last_human_message:
<<<<<<< HEAD
            response: str = self.chain.invoke({"user_message": last_human_message.content})
=======
            response: str = self.chain.invoke(
                {"user_message": last_human_message.content}
            )
>>>>>>> d845599a
            state.messages.append(AIMessage(content=response))
        return state

    @property
    def node_name(self) -> NodeName:
        return NodeName.CLARIFY_REQUEST<|MERGE_RESOLUTION|>--- conflicted
+++ resolved
@@ -1,14 +1,3 @@
-<<<<<<< HEAD
-from typing import Optional, Dict, Any
-from meetingmuse.llm_models.hugging_face import HuggingFaceModel
-from meetingmuse.models.node import NodeName
-from meetingmuse.models.state import MeetingMuseBotState
-from langchain_core.prompts import ChatPromptTemplate
-from langchain_core.output_parsers import StrOutputParser
-from langchain_core.messages import HumanMessage, AIMessage
-from langchain_core.runnables import Runnable
-from meetingmuse.prompts.clarify_request_prompt import CLARIFY_REQUEST_PROMPT
-=======
 from typing import Any, Dict, Optional
 
 from langchain_core.messages import AIMessage, HumanMessage
@@ -19,7 +8,6 @@
 from meetingmuse.llm_models.hugging_face import HuggingFaceModel
 from meetingmuse.models.node import NodeName
 from meetingmuse.models.state import MeetingMuseBotState
->>>>>>> d845599a
 from meetingmuse.nodes.base_node import BaseNode
 from meetingmuse.prompts.clarify_request_prompt import CLARIFY_REQUEST_PROMPT
 
@@ -30,14 +18,6 @@
     parser: StrOutputParser
     chain: Runnable[Dict[str, Any], str]
 
-<<<<<<< HEAD
-    model: HuggingFaceModel
-    prompt: ChatPromptTemplate
-    parser: StrOutputParser
-    chain: Runnable[Dict[str, Any], str]
-
-=======
->>>>>>> d845599a
     def __init__(self, model: HuggingFaceModel) -> None:
         self.model = model
         self.prompt = ChatPromptTemplate.from_messages(
@@ -57,13 +37,9 @@
                 break
 
         if last_human_message:
-<<<<<<< HEAD
-            response: str = self.chain.invoke({"user_message": last_human_message.content})
-=======
             response: str = self.chain.invoke(
                 {"user_message": last_human_message.content}
             )
->>>>>>> d845599a
             state.messages.append(AIMessage(content=response))
         return state
 
