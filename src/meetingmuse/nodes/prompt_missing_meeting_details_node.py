<<<<<<< HEAD
from typing import List, Optional
from meetingmuse.nodes.base_node import BaseNode
=======
from typing import List

from meetingmuse.models.node import NodeName
>>>>>>> d845599a
from meetingmuse.models.state import MeetingMuseBotState
from meetingmuse.nodes.base_node import BaseNode
from meetingmuse.services.meeting_details_service import MeetingDetailsService
from meetingmuse.utils.logger import Logger


class PromptMissingMeetingDetailsNode(BaseNode):
<<<<<<< HEAD
    
    meeting_service: MeetingDetailsService
    logger: Logger
    
    def __init__(self, logger: Logger, meeting_service: MeetingDetailsService) -> None:
          self.meeting_service = meeting_service
          self.logger = logger
=======
    meeting_service: MeetingDetailsService
    logger: Logger

    def __init__(self, logger: Logger, meeting_service: MeetingDetailsService) -> None:
        self.meeting_service = meeting_service
        self.logger = logger
>>>>>>> d845599a

    def get_next_node(self, state: MeetingMuseBotState) -> NodeName:
        if not state.ai_prompt_input:
            return NodeName.END
        return NodeName.HUMAN_SCHEDULE_MEETING_MORE_INFO

    def node_action(self, state: MeetingMuseBotState) -> MeetingMuseBotState:
        self.logger.info(f"Entering {self.node_name} node...")

<<<<<<< HEAD
        missing_fields: List[str] = self.meeting_service.get_missing_required_fields(state.meeting_details)
=======
        missing_fields: List[str] = self.meeting_service.get_missing_required_fields(
            state.meeting_details
        )
>>>>>>> d845599a

        if not missing_fields:
            # NOTE: this is an error in graph, should not happen!
            self.logger.error(
                f"Meeting details are complete, but node {self.node_name} was called"
            )
            return state

        try:
            prompt_response = self.meeting_service.invoke_missing_fields_prompt(state)
            # Handle both string and complex content types
<<<<<<< HEAD
            if hasattr(prompt_response, 'content'):
=======
            if hasattr(prompt_response, "content"):
>>>>>>> d845599a
                content = prompt_response.content
                if isinstance(content, str):
                    response = content
                else:
                    response = str(content)
            else:
                response = str(prompt_response)
<<<<<<< HEAD
        except Exception as e:
            response = "I need some more information, could you provide all the details? I need the following information: " + ", ".join(missing_fields)
=======
        except Exception:  # pylint: disable=broad-exception-caught
            response = (
                "I need some more information, could you provide all the details? I need the following information: "
                + ", ".join(missing_fields)
            )
>>>>>>> d845599a

        state.ai_prompt_input = response
        return state

    @property
    def node_name(self) -> NodeName:
        return NodeName.PROMPT_MISSING_MEETING_DETAILS<|MERGE_RESOLUTION|>--- conflicted
+++ resolved
@@ -1,11 +1,6 @@
-<<<<<<< HEAD
-from typing import List, Optional
-from meetingmuse.nodes.base_node import BaseNode
-=======
 from typing import List
 
 from meetingmuse.models.node import NodeName
->>>>>>> d845599a
 from meetingmuse.models.state import MeetingMuseBotState
 from meetingmuse.nodes.base_node import BaseNode
 from meetingmuse.services.meeting_details_service import MeetingDetailsService
@@ -13,22 +8,12 @@
 
 
 class PromptMissingMeetingDetailsNode(BaseNode):
-<<<<<<< HEAD
-    
-    meeting_service: MeetingDetailsService
-    logger: Logger
-    
-    def __init__(self, logger: Logger, meeting_service: MeetingDetailsService) -> None:
-          self.meeting_service = meeting_service
-          self.logger = logger
-=======
     meeting_service: MeetingDetailsService
     logger: Logger
 
     def __init__(self, logger: Logger, meeting_service: MeetingDetailsService) -> None:
         self.meeting_service = meeting_service
         self.logger = logger
->>>>>>> d845599a
 
     def get_next_node(self, state: MeetingMuseBotState) -> NodeName:
         if not state.ai_prompt_input:
@@ -38,13 +23,9 @@
     def node_action(self, state: MeetingMuseBotState) -> MeetingMuseBotState:
         self.logger.info(f"Entering {self.node_name} node...")
 
-<<<<<<< HEAD
-        missing_fields: List[str] = self.meeting_service.get_missing_required_fields(state.meeting_details)
-=======
         missing_fields: List[str] = self.meeting_service.get_missing_required_fields(
             state.meeting_details
         )
->>>>>>> d845599a
 
         if not missing_fields:
             # NOTE: this is an error in graph, should not happen!
@@ -56,11 +37,7 @@
         try:
             prompt_response = self.meeting_service.invoke_missing_fields_prompt(state)
             # Handle both string and complex content types
-<<<<<<< HEAD
-            if hasattr(prompt_response, 'content'):
-=======
             if hasattr(prompt_response, "content"):
->>>>>>> d845599a
                 content = prompt_response.content
                 if isinstance(content, str):
                     response = content
@@ -68,16 +45,11 @@
                     response = str(content)
             else:
                 response = str(prompt_response)
-<<<<<<< HEAD
-        except Exception as e:
-            response = "I need some more information, could you provide all the details? I need the following information: " + ", ".join(missing_fields)
-=======
         except Exception:  # pylint: disable=broad-exception-caught
             response = (
                 "I need some more information, could you provide all the details? I need the following information: "
                 + ", ".join(missing_fields)
             )
->>>>>>> d845599a
 
         state.ai_prompt_input = response
         return state
