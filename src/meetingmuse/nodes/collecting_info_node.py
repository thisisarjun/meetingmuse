from typing import Any, Dict, List, Optional

from langchain_core.messages import AIMessage, HumanMessage
from langchain_core.output_parsers import PydanticOutputParser
from langchain_core.prompts import ChatPromptTemplate
from langchain_core.runnables import Runnable

from meetingmuse.llm_models.hugging_face import HuggingFaceModel
from meetingmuse.models.meeting import MeetingFindings
from meetingmuse.models.node import NodeName
from meetingmuse.models.state import MeetingMuseBotState
from meetingmuse.nodes.base_node import BaseNode
from meetingmuse.prompts.schedule_meeting_collecting_info_prompt import (
    SCHEDULE_MEETING_COLLECTING_INFO_PROMPT,
)
from meetingmuse.services.meeting_details_service import MeetingDetailsService
from meetingmuse.utils.logger import Logger


class CollectingInfoNode(BaseNode):
    """
    Collecting Info node specific for scheduling a meeting.
    This node is responsible for collecting information from the user.
    It is used to collect the meeting details from the user.
    """

    model: HuggingFaceModel
    parser: PydanticOutputParser[MeetingFindings]
    prompt: ChatPromptTemplate
    chain: Runnable[Dict[str, Any], MeetingFindings]
    logger: Logger
    meeting_service: MeetingDetailsService

    def __init__(self, model: HuggingFaceModel, logger: Logger) -> None:
        self.model = model
        self.parser = PydanticOutputParser(pydantic_object=MeetingFindings)
        self.prompt = ChatPromptTemplate.from_messages(
            [
                ("system", SCHEDULE_MEETING_COLLECTING_INFO_PROMPT),
            ]
        )
        self.chain = self.prompt | self.model.chat_model | self.parser
        self.logger = logger
        self.meeting_service = MeetingDetailsService(model, logger)

    def get_next_node_name(self, state: MeetingMuseBotState) -> NodeName:
        self.logger.info(f"Getting next node name: {state.meeting_details}")
        if state.meeting_details and self.meeting_service.is_meeting_details_complete(
            state.meeting_details
        ):
<<<<<<< HEAD
            self.logger.info(
                "Meeting details are complete, returning to Schedule Meeting Node"
            )
=======
            self.logger.info("Meeting details are complete, returning to END")
>>>>>>> 827d1f1f
            return NodeName.SCHEDULE_MEETING
        self.logger.info(
            "Meeting details are not complete, returning to COLLECTING_INFO"
        )
        return NodeName.PROMPT_MISSING_MEETING_DETAILS

    def complete_state(
        self, meeting_details: MeetingFindings, state: MeetingMuseBotState
    ) -> MeetingMuseBotState:
        """Complete the state with the missing required fields"""
        response: str = self.meeting_service.generate_completion_message(
            meeting_details
        )
        state.messages.append(AIMessage(content=response))
        return state

    def invoke_extraction_prompt(
        self,
        meeting_details: MeetingFindings,
        missing_required: List[str],
        user_input: str,
    ) -> MeetingFindings:
        """Invoke the extraction prompt to get the missing required fields"""
        prompt = self.chain.invoke(
            {
                "user_message": user_input,
                "current_details": meeting_details.model_dump(),
                "missing_fields": ", ".join(missing_required)
                if missing_required
                else "none",
                "format_instructions": self.parser.get_format_instructions(),
            }
        )
        if not isinstance(prompt, MeetingFindings):
            raise ValueError(f"Expected MeetingFindings, got {type(prompt)}")
        return prompt

    def node_action(self, state: MeetingMuseBotState) -> MeetingMuseBotState:
        self.logger.info(
            f"Entering {self.node_name} node with current state: {state.meeting_details}"
        )

        self.logger.info(
            f"Entering {self.node_name} node with current state: {state.meeting_details}"
        )

        # TODO: make this a helper method in utils.py
        last_human_message: Optional[str] = None
        for message in reversed(state.messages):
            if isinstance(message, HumanMessage):
                # Handle both string and complex content types
                content = message.content
                if isinstance(content, str):
                    last_human_message = content
                else:
                    last_human_message = str(content)
                break

        if not last_human_message:
            return state

        meeting_details: MeetingFindings = state.meeting_details or MeetingFindings()
        self.logger.info(f"Meeting details: {meeting_details}")
        missing_required: List[str] = self.meeting_service.get_missing_required_fields(
            meeting_details
        )

        if self.meeting_service.is_meeting_details_complete(meeting_details):
            return self.complete_state(meeting_details, state)

        try:
            new_meeting_details: MeetingFindings = self.invoke_extraction_prompt(
                meeting_details, missing_required, last_human_message
            )
        except Exception as e:  # pylint: disable=broad-exception-caught
            self.logger.error(f"Parsing error: {e}")
            # Fallback: keep existing details
            new_meeting_details = meeting_details

        # Update only non None fields
        updated_meeting_details = self.meeting_service.update_state_meeting_details(
            new_meeting_details, state
        )
        state.meeting_details = updated_meeting_details

        self.logger.info(f"Updated meeting details: {state.meeting_details}")

        # Generate contextual response based on missing required fields
        updated_missing_required: List[
            str
        ] = self.meeting_service.get_missing_required_fields(state.meeting_details)

        # TODO: refactor this method
        if updated_missing_required:
            try:
                prompt_response = self.meeting_service.invoke_missing_fields_prompt(
                    state
                )
                # Handle both string and complex content types
                if hasattr(prompt_response, "content"):
                    content = prompt_response.content
                    if isinstance(content, str):
                        response = content
                    else:
                        response = str(content)
                else:
                    response = str(prompt_response)
            except Exception as e:  # pylint: disable=broad-exception-caught
                self.logger.error(f"Missing fields prompt error: {e}")
                response = "I need some more information to schedule your meeting. Could you provide the missing details?"  # pylint: disable=line-too-long
        else:
            response = "Great! I have all the information I need."

        state.messages.append(AIMessage(content=response))
        return state

    @property
    def node_name(self) -> NodeName:
        return NodeName.COLLECTING_INFO<|MERGE_RESOLUTION|>--- conflicted
+++ resolved
@@ -48,13 +48,9 @@
         if state.meeting_details and self.meeting_service.is_meeting_details_complete(
             state.meeting_details
         ):
-<<<<<<< HEAD
             self.logger.info(
                 "Meeting details are complete, returning to Schedule Meeting Node"
             )
-=======
-            self.logger.info("Meeting details are complete, returning to END")
->>>>>>> 827d1f1f
             return NodeName.SCHEDULE_MEETING
         self.logger.info(
             "Meeting details are not complete, returning to COLLECTING_INFO"
