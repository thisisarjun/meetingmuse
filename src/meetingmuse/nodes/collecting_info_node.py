<<<<<<< HEAD
from typing import List, Optional, Dict, Any
from langchain_core.messages import HumanMessage, AIMessage
from langchain_core.output_parsers import PydanticOutputParser
from langchain_core.prompts import ChatPromptTemplate
from langchain_core.runnables import Runnable
from meetingmuse.llm_models.hugging_face import HuggingFaceModel
from meetingmuse.models.state import MeetingMuseBotState
from meetingmuse.prompts.schedule_meeting_collecting_info_prompt import SCHEDULE_MEETING_COLLECTING_INFO_PROMPT
from meetingmuse.nodes.base_node import BaseNode
from meetingmuse.models.node import NodeName
=======
from typing import Any, Dict, List, Optional

from langchain_core.messages import AIMessage, HumanMessage
from langchain_core.output_parsers import PydanticOutputParser
from langchain_core.prompts import ChatPromptTemplate
from langchain_core.runnables import Runnable

from meetingmuse.llm_models.hugging_face import HuggingFaceModel
>>>>>>> d845599a
from meetingmuse.models.meeting import MeetingFindings
from meetingmuse.models.node import NodeName
from meetingmuse.models.state import MeetingMuseBotState
from meetingmuse.nodes.base_node import BaseNode
from meetingmuse.prompts.schedule_meeting_collecting_info_prompt import (
    SCHEDULE_MEETING_COLLECTING_INFO_PROMPT,
)
from meetingmuse.services.meeting_details_service import MeetingDetailsService
from meetingmuse.utils.logger import Logger


class CollectingInfoNode(BaseNode):
    """
    Collecting Info node specific for scheduling a meeting.
    This node is responsible for collecting information from the user.
    It is used to collect the meeting details from the user.
    """
<<<<<<< HEAD
    
=======

>>>>>>> d845599a
    model: HuggingFaceModel
    parser: PydanticOutputParser[MeetingFindings]
    prompt: ChatPromptTemplate
    chain: Runnable[Dict[str, Any], MeetingFindings]
    logger: Logger
    meeting_service: MeetingDetailsService
<<<<<<< HEAD
    
=======

>>>>>>> d845599a
    def __init__(self, model: HuggingFaceModel, logger: Logger) -> None:
        self.model = model
        self.parser = PydanticOutputParser(pydantic_object=MeetingFindings)
        self.prompt = ChatPromptTemplate.from_messages(
            [
                ("system", SCHEDULE_MEETING_COLLECTING_INFO_PROMPT),
            ]
        )
        self.chain = self.prompt | self.model.chat_model | self.parser
        self.logger = logger
        self.meeting_service = MeetingDetailsService(model, logger)

    def get_next_node_name(self, state: MeetingMuseBotState) -> NodeName:
        self.logger.info(f"Getting next node name: {state.meeting_details}")
        if state.meeting_details and self.meeting_service.is_meeting_details_complete(
            state.meeting_details
        ):
            self.logger.info("Meeting details are complete, returning to END")
            return NodeName.END
        self.logger.info(
            "Meeting details are not complete, returning to HUMAN_SCHEDULE_MEETING_MORE_INFO"
        )
        return NodeName.PROMPT_MISSING_MEETING_DETAILS

    def complete_state(
        self, meeting_details: MeetingFindings, state: MeetingMuseBotState
    ) -> MeetingMuseBotState:
        """Complete the state with the missing required fields"""
<<<<<<< HEAD
        response: str = self.meeting_service.generate_completion_message(meeting_details)
        state.messages.append(AIMessage(content=response))
        return state

    def invoke_extraction_prompt(self, meeting_details: MeetingFindings, missing_required: List[str], user_input: str) -> MeetingFindings:
=======
        response: str = self.meeting_service.generate_completion_message(
            meeting_details
        )
        state.messages.append(AIMessage(content=response))
        return state

    def invoke_extraction_prompt(
        self,
        meeting_details: MeetingFindings,
        missing_required: List[str],
        user_input: str,
    ) -> MeetingFindings:
>>>>>>> d845599a
        """Invoke the extraction prompt to get the missing required fields"""
        prompt = self.chain.invoke(
            {
                "user_message": user_input,
                "current_details": meeting_details.model_dump(),
                "missing_fields": ", ".join(missing_required)
                if missing_required
                else "none",
                "format_instructions": self.parser.get_format_instructions(),
            }
        )
        if not isinstance(prompt, MeetingFindings):
            raise ValueError(f"Expected MeetingFindings, got {type(prompt)}")
        return prompt

    def node_action(self, state: MeetingMuseBotState) -> MeetingMuseBotState:
        self.logger.info(
            f"Entering {self.node_name} node with current state: {state.meeting_details}"
        )

<<<<<<< HEAD
        # TODO: make this a helper method in utils.py        
=======
        # TODO: make this a helper method in utils.py
>>>>>>> d845599a
        last_human_message: Optional[str] = None
        for message in reversed(state.messages):
            if isinstance(message, HumanMessage):
                # Handle both string and complex content types
                content = message.content
                if isinstance(content, str):
                    last_human_message = content
                else:
                    last_human_message = str(content)
                break

        if not last_human_message:
            return state
<<<<<<< HEAD
        
        meeting_details: MeetingFindings = state.meeting_details or MeetingFindings()
        self.logger.info(f"Meeting details: {meeting_details}")
        missing_required: List[str] = self.meeting_service.get_missing_required_fields(meeting_details)
=======

        meeting_details: MeetingFindings = state.meeting_details or MeetingFindings()
        self.logger.info(f"Meeting details: {meeting_details}")
        missing_required: List[str] = self.meeting_service.get_missing_required_fields(
            meeting_details
        )
>>>>>>> d845599a

        if self.meeting_service.is_meeting_details_complete(meeting_details):
            return self.complete_state(meeting_details, state)

        try:
<<<<<<< HEAD
            new_meeting_details: MeetingFindings = self.invoke_extraction_prompt(meeting_details, missing_required, last_human_message)
        except Exception as e:
=======
            new_meeting_details: MeetingFindings = self.invoke_extraction_prompt(
                meeting_details, missing_required, last_human_message
            )
        except Exception as e:  # pylint: disable=broad-exception-caught
>>>>>>> d845599a
            self.logger.error(f"Parsing error: {e}")
            # Fallback: keep existing details
            new_meeting_details = meeting_details

        # Update only non None fields
        state = self.meeting_service.update_state_meeting_details(
            new_meeting_details, state
        )

        self.logger.info(f"Updated meeting details: {state.meeting_details}")

        # Generate contextual response based on missing required fields
<<<<<<< HEAD
        updated_missing_required: List[str] = self.meeting_service.get_missing_required_fields(state.meeting_details)
        
        if updated_missing_required:
            try:
                prompt_response = self.meeting_service.invoke_missing_fields_prompt(state)
                # Handle both string and complex content types
                if hasattr(prompt_response, 'content'):
=======
        updated_missing_required: List[
            str
        ] = self.meeting_service.get_missing_required_fields(state.meeting_details)

        if updated_missing_required:
            try:
                prompt_response = self.meeting_service.invoke_missing_fields_prompt(
                    state
                )
                # Handle both string and complex content types
                if hasattr(prompt_response, "content"):
>>>>>>> d845599a
                    content = prompt_response.content
                    if isinstance(content, str):
                        response = content
                    else:
                        response = str(content)
                else:
                    response = str(prompt_response)
<<<<<<< HEAD
            except Exception as e:
=======
            except Exception as e:  # pylint: disable=broad-exception-caught
>>>>>>> d845599a
                self.logger.error(f"Missing fields prompt error: {e}")
                response = "I need some more information to schedule your meeting. Could you provide the missing details?"  # pylint: disable=line-too-long
        else:
            response = "Great! I have all the information I need."

        state.messages.append(AIMessage(content=response))
        return state

    @property
    def node_name(self) -> NodeName:
        return NodeName.COLLECTING_INFO<|MERGE_RESOLUTION|>--- conflicted
+++ resolved
@@ -1,15 +1,3 @@
-<<<<<<< HEAD
-from typing import List, Optional, Dict, Any
-from langchain_core.messages import HumanMessage, AIMessage
-from langchain_core.output_parsers import PydanticOutputParser
-from langchain_core.prompts import ChatPromptTemplate
-from langchain_core.runnables import Runnable
-from meetingmuse.llm_models.hugging_face import HuggingFaceModel
-from meetingmuse.models.state import MeetingMuseBotState
-from meetingmuse.prompts.schedule_meeting_collecting_info_prompt import SCHEDULE_MEETING_COLLECTING_INFO_PROMPT
-from meetingmuse.nodes.base_node import BaseNode
-from meetingmuse.models.node import NodeName
-=======
 from typing import Any, Dict, List, Optional
 
 from langchain_core.messages import AIMessage, HumanMessage
@@ -18,7 +6,6 @@
 from langchain_core.runnables import Runnable
 
 from meetingmuse.llm_models.hugging_face import HuggingFaceModel
->>>>>>> d845599a
 from meetingmuse.models.meeting import MeetingFindings
 from meetingmuse.models.node import NodeName
 from meetingmuse.models.state import MeetingMuseBotState
@@ -36,22 +23,14 @@
     This node is responsible for collecting information from the user.
     It is used to collect the meeting details from the user.
     """
-<<<<<<< HEAD
-    
-=======
 
->>>>>>> d845599a
     model: HuggingFaceModel
     parser: PydanticOutputParser[MeetingFindings]
     prompt: ChatPromptTemplate
     chain: Runnable[Dict[str, Any], MeetingFindings]
     logger: Logger
     meeting_service: MeetingDetailsService
-<<<<<<< HEAD
-    
-=======
 
->>>>>>> d845599a
     def __init__(self, model: HuggingFaceModel, logger: Logger) -> None:
         self.model = model
         self.parser = PydanticOutputParser(pydantic_object=MeetingFindings)
@@ -80,13 +59,6 @@
         self, meeting_details: MeetingFindings, state: MeetingMuseBotState
     ) -> MeetingMuseBotState:
         """Complete the state with the missing required fields"""
-<<<<<<< HEAD
-        response: str = self.meeting_service.generate_completion_message(meeting_details)
-        state.messages.append(AIMessage(content=response))
-        return state
-
-    def invoke_extraction_prompt(self, meeting_details: MeetingFindings, missing_required: List[str], user_input: str) -> MeetingFindings:
-=======
         response: str = self.meeting_service.generate_completion_message(
             meeting_details
         )
@@ -99,7 +71,6 @@
         missing_required: List[str],
         user_input: str,
     ) -> MeetingFindings:
->>>>>>> d845599a
         """Invoke the extraction prompt to get the missing required fields"""
         prompt = self.chain.invoke(
             {
@@ -120,11 +91,11 @@
             f"Entering {self.node_name} node with current state: {state.meeting_details}"
         )
 
-<<<<<<< HEAD
-        # TODO: make this a helper method in utils.py        
-=======
+        self.logger.info(
+            f"Entering {self.node_name} node with current state: {state.meeting_details}"
+        )
+
         # TODO: make this a helper method in utils.py
->>>>>>> d845599a
         last_human_message: Optional[str] = None
         for message in reversed(state.messages):
             if isinstance(message, HumanMessage):
@@ -138,33 +109,21 @@
 
         if not last_human_message:
             return state
-<<<<<<< HEAD
-        
-        meeting_details: MeetingFindings = state.meeting_details or MeetingFindings()
-        self.logger.info(f"Meeting details: {meeting_details}")
-        missing_required: List[str] = self.meeting_service.get_missing_required_fields(meeting_details)
-=======
 
         meeting_details: MeetingFindings = state.meeting_details or MeetingFindings()
         self.logger.info(f"Meeting details: {meeting_details}")
         missing_required: List[str] = self.meeting_service.get_missing_required_fields(
             meeting_details
         )
->>>>>>> d845599a
 
         if self.meeting_service.is_meeting_details_complete(meeting_details):
             return self.complete_state(meeting_details, state)
 
         try:
-<<<<<<< HEAD
-            new_meeting_details: MeetingFindings = self.invoke_extraction_prompt(meeting_details, missing_required, last_human_message)
-        except Exception as e:
-=======
             new_meeting_details: MeetingFindings = self.invoke_extraction_prompt(
                 meeting_details, missing_required, last_human_message
             )
         except Exception as e:  # pylint: disable=broad-exception-caught
->>>>>>> d845599a
             self.logger.error(f"Parsing error: {e}")
             # Fallback: keep existing details
             new_meeting_details = meeting_details
@@ -177,15 +136,6 @@
         self.logger.info(f"Updated meeting details: {state.meeting_details}")
 
         # Generate contextual response based on missing required fields
-<<<<<<< HEAD
-        updated_missing_required: List[str] = self.meeting_service.get_missing_required_fields(state.meeting_details)
-        
-        if updated_missing_required:
-            try:
-                prompt_response = self.meeting_service.invoke_missing_fields_prompt(state)
-                # Handle both string and complex content types
-                if hasattr(prompt_response, 'content'):
-=======
         updated_missing_required: List[
             str
         ] = self.meeting_service.get_missing_required_fields(state.meeting_details)
@@ -197,7 +147,6 @@
                 )
                 # Handle both string and complex content types
                 if hasattr(prompt_response, "content"):
->>>>>>> d845599a
                     content = prompt_response.content
                     if isinstance(content, str):
                         response = content
@@ -205,11 +154,7 @@
                         response = str(content)
                 else:
                     response = str(prompt_response)
-<<<<<<< HEAD
-            except Exception as e:
-=======
             except Exception as e:  # pylint: disable=broad-exception-caught
->>>>>>> d845599a
                 self.logger.error(f"Missing fields prompt error: {e}")
                 response = "I need some more information to schedule your meeting. Could you provide the missing details?"  # pylint: disable=line-too-long
         else:
