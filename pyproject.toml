--- conflicted
+++ resolved
@@ -44,11 +44,8 @@
 pylint = "^3.0"
 mypy = "^1.0"
 pre-commit = "^3.0"
-<<<<<<< HEAD
 autoflake = "^2.3.1"
-=======
 detect-secrets = "^1.5.0"
->>>>>>> 5daedc85
 
 [tool.poetry.scripts]
 meetingmuse = "main:main"
